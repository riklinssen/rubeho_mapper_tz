import streamlit as st
import pandas as pd
import folium
from streamlit_folium import st_folium
from datetime import datetime
from pathlib import Path
import sys
from folium import plugins
from streamlit_gsheets import GSheetsConnection
import json

# Initialize Google Sheets connection
@st.cache_resource
def init_gsheets():
    return st.connection("gsheets", type=GSheetsConnection)

try:
    conn = init_gsheets()
    
    # Load existing annotations from sheet - NO CACHING
    def load_annotations_from_sheet():
        try:
            df = conn.read(worksheet="Sheet1", ttl=0)  # ttl=0 = no cache
            if df.empty or len(df) == 0:
                return []
            annotations = df.to_dict('records')
            for ann in annotations:
                if 'geometry' in ann and isinstance(ann['geometry'], str):
                    try:
                        ann['geometry'] = json.loads(ann['geometry'])
                    except:
                        pass
                if 'is_treatment' in ann:
                    ann['is_treatment'] = str(ann['is_treatment']).lower() == 'true'
            return annotations
        except Exception as e:
            st.sidebar.warning(f"Could not load from Google Sheets: {e}")
            return []
    
    def is_village_already_mapped(village_name, ward_name):
        try:
            df = conn.read(worksheet="Sheet1", ttl=0)  # ttl=0 = no cache
            if df.empty:
                return False
            existing = df[(df['village_name'] == village_name) & (df['ward_name'] == ward_name)]
            return not existing.empty
        except:
            return False
    
    def save_annotation_to_sheet(annotation):
        try:
            annotation_copy = annotation.copy()
            annotation_copy['geometry'] = json.dumps(annotation_copy['geometry'])
            df = conn.read(worksheet="Sheet1", ttl=0)  # ttl=0 = no cache
            new_row = pd.DataFrame([annotation_copy])
            if df.empty:
                df = new_row
            else:
                df = pd.concat([df, new_row], ignore_index=True)
            conn.update(worksheet="Sheet1", data=df)
            return True, "Saved successfully"
        except Exception as e:
            return False, f"Error: {str(e)}"

    
    def delete_annotation_from_sheet(village_name, ward_name):
        try:
            df = conn.read(worksheet="Sheet1", ttl=0)  # ttl=0 = no cache
            df = df[~((df['village_name'] == village_name) & (df['ward_name'] == ward_name))]
            conn.update(worksheet="Sheet1", data=df)
            return True
        except Exception as e:
            st.error(f"Error deleting: {e}")
            return False
    
    sheets_available = True  
    
except Exception as e:
    st.sidebar.error(f"Google Sheets not available: {e}")
    sheets_available = False



# Page config
st.set_page_config(page_title="Treatment area mapping Rubeho CCT", layout="wide")
st.title("🌳 Treatment area mapping tool")

# Initialize session state for annotations - MUST BE EARLY ###HERE
if 'annotations' not in st.session_state:
    if sheets_available:
        st.session_state.annotations = load_annotations_from_sheet()
    else:
        st.session_state.annotations = []


# Add utils to path
sys.path.append(str(Path(__file__).parent / "utils"))

try:
    from map_utils import DataLoader
    # Initialize data loader
    DATA_DIR = Path(__file__).parent / "data"
    data_loader = DataLoader(DATA_DIR)
    
    # Load geospatial data with better error handling
    @st.cache_data
    def load_all_geospatial_data():
        """Load all geospatial data with proper error handling"""
        results = {'grid': None, 'wards': None, 'villages': {}}
        results['grid'] = None
       
        try:
            results['wards'] = data_loader.load_ward_data()
        except Exception as e:
            st.sidebar.warning(f"Ward data not available: {e}")
        
        try:
            results['villages'] = data_loader.load_village_lists()
        except Exception as e:
            st.sidebar.warning(f"Village data not available: {e}")
        
        return results
    
    # Load all data
    geospatial_data = load_all_geospatial_data()
    grid_gdf = geospatial_data['grid']
    ward_gdf = geospatial_data['wards']
    village_data = geospatial_data['villages']
    
    
    #
    def filter_villages_for_ward(selected_ward):
        """Filter villages for the selected ward - TREATMENT ONLY"""
        if selected_ward == 'All Treatment Wards' or not village_data:
            return []
        
        ward_info = ward_gdf[ward_gdf['ward_name'] == selected_ward]
        if ward_info.empty:
            return []
        
        ward_district = ward_info.iloc[0]['dist_name']
        
        treatment_villages = []
        if 'treatment_villages' in village_data:
            for village in village_data['treatment_villages']:
                if selected_ward in village and ward_district in village:
                    village_name = village.split(' village in')[0]
                    treatment_villages.append(village_name)
        return treatment_villages


    # Debug info
    if st.sidebar.checkbox("Show debug info"):
        st.sidebar.write("Available files:")
        for file in data_loader.get_available_files():
            st.sidebar.write(f"- {file.name}")

except ImportError as e:
    st.error(f"Could not import map utilities: {e}")
    st.info("Running in basic mode without geospatial features")
    grid_gdf = None
    ward_gdf = None
    village_data = {}

# Navigation controls if ward data is available
if ward_gdf is not None:
    st.sidebar.header("Navigation")
    
    # Get ONLY treatment wards
    treatment_wards = ward_gdf[ward_gdf['is_treatment'] == True]['ward_name'].unique()
    
ward_options = ['All Treatment Wards'] + sorted(list(treatment_wards))

# Check if there's a ward in query params (from quick jump buttons)
default_ward = 'All Treatment Wards'
if "ward" in st.query_params:
    requested_ward = st.query_params["ward"]
    if requested_ward in ward_options:
        default_ward = requested_ward
    # Clear the query param after using it
    st.query_params.clear()

selected_ward = st.sidebar.selectbox(
    "Jump to ward:", 
    ward_options,
    index=ward_options.index(default_ward) if default_ward in ward_options else 0
)

# Filter villages for the selected ward
treatment_villages_in_ward = filter_villages_for_ward(selected_ward)

# If "All Treatment Wards" selected, show clickable ward list
if selected_ward == 'All Treatment Wards' and ward_gdf is not None:
    st.sidebar.markdown("---")
    st.sidebar.subheader("Quick Jump to Ward")
    
    st.markdown("**Treatment Wards**")
    for ward in sorted(treatment_wards):
        if st.button(f"📍 {ward}", key=f"jump_t_{ward}", use_container_width=True):
            st.query_params["ward"] = ward
            st.rerun()
    
    st.sidebar.markdown("---")

# Show villages for selected ward only
if selected_ward not in ['All Treatment Wards']:
    st.sidebar.header(f"Villages in {selected_ward}")
    
    if treatment_villages_in_ward:
        with st.sidebar.expander("Treatment Villages to Map", expanded=True):
            st.write(f"**{len(treatment_villages_in_ward)} villages:**")
            for i, village in enumerate(treatment_villages_in_ward):
                st.write(f"{i+1}. {village}")
    
    if not treatment_villages_in_ward:
        st.sidebar.warning("No villages found for this ward in the database")

# Annotation mode selection
# Village selector for annotation
st.sidebar.header("Select Village to Map")

if selected_ward not in ['All Treatment Wards']:
    # Only treatment villages
    all_villages = []
    if treatment_villages_in_ward:
        all_villages.extend([(v, 'Treatment') for v in treatment_villages_in_ward])

    
    if all_villages:
        village_options = [f"{v[0]} ({v[1]})" for v in all_villages]
        selected_village_option = st.sidebar.selectbox("Choose village:", village_options)
        
        # Extract village name and type
        village_name = selected_village_option.split(' (')[0]
        village_type = 'Treatment' if '(Treatment)' in selected_village_option else 'Control'
        is_treatment = village_type == 'Treatment'
        
        st.sidebar.success(f"Now mapping: {village_name}")
        st.sidebar.info("Draw a polygon around this village settlement on the map")
    else:
        st.sidebar.warning("No villages to map in this ward")
        village_name = None
        village_type = None
        is_treatment = True
else:
    st.sidebar.info("Select a specific ward to see villages")
    village_name = None
    village_type = None
    is_treatment = True


# Create the map
def create_map():
    """Create the folium map with all layers"""
    
    # Determine map center and zoom
    if ward_gdf is not None and selected_ward not in ['All Treatment Wards']:
        # SPECIFIC WARD SELECTED - zoom to it
        ward_subset = ward_gdf[ward_gdf['ward_name'] == selected_ward]
        if not ward_subset.empty:
            bounds = ward_subset.total_bounds
            center_lat = (bounds[1] + bounds[3]) / 2
            center_lon = (bounds[0] + bounds[2]) / 2
            zoom = 13
        else:
            bounds = ward_gdf.total_bounds
            center_lat = (bounds[1] + bounds[3]) / 2
            center_lon = (bounds[0] + bounds[2]) / 2
            zoom = 9
<<<<<<< HEAD
    elif ward_gdf is not None and selected_ward == 'All Treatment Wards':
        # ALL TARGET AREAS - show all treatment and control wards
        bounds = ward_gdf.total_bounds
        center_lat = (bounds[1] + bounds[3]) / 2
        center_lon = (bounds[0] + bounds[2]) / 2
        zoom = 10
=======
    elif ward_gdf is not None and selected_ward == 'All Target Areas':
        bounds = ward_gdf.total_bounds
        center_lat = (bounds[1] + bounds[3]) / 2
        center_lon = (bounds[0] + bounds[2]) / 2
        zoom = 9
>>>>>>> 30398107
    else:
        if st.session_state.annotations:
            lats = [ann['latitude'] for ann in st.session_state.annotations]
            lngs = [ann['longitude'] for ann in st.session_state.annotations]
            center_lat = sum(lats) / len(lats)
            center_lon = sum(lngs) / len(lngs)
            zoom = 10
        else:
            center_lat = -6.0
            center_lon = 35.0
            zoom = 6
<<<<<<< HEAD
    # Create base map with no default tiles
=======

    # Create base map
>>>>>>> 30398107
    m = folium.Map(
        location=[center_lat, center_lon],
        zoom_start=zoom,
        tiles=None
    )

    # Add all imagery options as toggleable layers
    folium.TileLayer(
        tiles='OpenStreetMap',
        name='OpenStreetMap',
        control=True
    ).add_to(m)

    folium.TileLayer(
        tiles='https://server.arcgisonline.com/ArcGIS/rest/services/World_Imagery/MapServer/tile/{z}/{y}/{x}',
        attr='ESRI',
        name='ESRI Satellite',
        control=True
    ).add_to(m)

    folium.TileLayer(
        tiles='https://mt1.google.com/vt/lyrs=s&x={x}&y={y}&z={z}',
        attr='Google',
        name='Google Satellite',
        control=True,
        show=True  # Make this the default visible layer
    ).add_to(m)

# Add ward boundaries
    if ward_gdf is not None:
        if selected_ward == 'All Treatment Wards':
            # Show ONLY treatment ward boundaries
            target_ward_gdf = ward_gdf[ward_gdf['is_treatment'] == True]

            
            if not target_ward_gdf.empty:
                folium.GeoJson(
                    target_ward_gdf,
                    style_function=lambda x: {
                        'color': 'red',
                        'weight': 2,
                        'fillOpacity': 0.1,
                        'opacity': 0.7,
                        'dashArray': '5,5'
                    },
                    tooltip=folium.GeoJsonTooltip(
                        fields=['ward_name', 'dist_name', 'reg_name'],
                        aliases=['Ward:', 'District:', 'Region:'],
                        localize=True
                    ),
                    name='Ward Boundaries'
                ).add_to(m)
        else:
            # Show only the selected ward boundary
            selected_ward_gdf = ward_gdf[ward_gdf['ward_name'] == selected_ward]
            
            if not selected_ward_gdf.empty:
                folium.GeoJson(
                    selected_ward_gdf,
                    style_function=lambda x: {
                        'color': 'yellow',
                        'weight': 2,
                        'fillOpacity': 0,
                        'opacity': 0.7,
                        'dashArray': '5,5'
                    },
                    tooltip=folium.GeoJsonTooltip(
                        fields=['ward_name', 'dist_name', 'reg_name'],
                        aliases=['Ward:', 'District:', 'Region:'],
                        localize=True
                    ),
                    name='Ward Boundary'
                ).add_to(m)
    # Add drawing tools for polygon annotation
    draw = plugins.Draw(
        export=True,
        draw_options={
            'polyline': False,
            'rectangle': True,
            'polygon': True,
            'circle': False,
            'marker': False,
            'circlemarker': False,
        },
        edit_options={'edit': False}
    )
    draw.add_to(m)

    # Add existing annotations as polygons
    for i, ann in enumerate(st.session_state.annotations):
        if 'geometry' in ann:
            # New polygon-based annotations
            color = 'red' if ann.get('is_treatment', False) else 'blue'
            
            folium.GeoJson(
                ann['geometry'],
                style_function=lambda x, color=color: {
                    'fillColor': color,
                    'color': color,
                    'weight': 2,
                    'fillOpacity': 0.3
                },
                popup=folium.Popup(f"<b>{ann.get('village_name', 'Unknown')}</b><br>Type: {ann.get('village_type', 'Unknown')}<br>Ward: {ann.get('ward_name', 'Unknown')}"),
                tooltip=f"{ann.get('village_name', 'Unknown')} ({ann.get('village_type', 'Unknown')})"
            ).add_to(m)

    # Add layer control
    folium.LayerControl(position='topright', collapsed=False).add_to(m)

    
    return m


# Create and display map (THIS IS OUTSIDE THE FUNCTION)
st.subheader("Click on the map to annotate areas")

# Layout: map and info panel
col1, col2 = st.columns([4, 1])
with col1:
    m = create_map()  # Call the function here
    map_data = st_folium(
        m, 
        width=900,  # Increased from 900
        height=900,  # Increased from 600 for better visibility
        returned_objects=["all_drawings", "last_active_drawing"],
        key=f"map_{selected_ward}_{len(st.session_state.annotations)}"
    )


with col2:
    st.subheader("Current Context")
    
    # Show current ward if selected
    if ward_gdf is not None and selected_ward not in ['All Treatment Wards']:  # CHANGED: updated condition
        st.write(f"**Focus:** {selected_ward}")
        ward_info = ward_gdf[ward_gdf['ward_name'] == selected_ward]
        if not ward_info.empty:
            ward_row = ward_info.iloc[0]
            st.write(f"**District:** {ward_row['dist_name']}")
            st.write(f"**Region:** {ward_row['reg_name']}")
            
            if ward_row['is_treatment']:
                st.success("Treatment Ward")
                
    if village_name:
        st.write(f"**Mapping:** {village_name}")
        st.write(f"**Type:** {village_type}")
    else:
        st.write("**Select a ward and village to start mapping**")
    
    # Show statistics
    st.subheader("Progress")
    total_annotations = len(st.session_state.annotations)
    treatment_count = sum(1 for ann in st.session_state.annotations if ann['is_treatment'])
    control_count = total_annotations - treatment_count
    
    st.metric("Total Annotations", total_annotations)
    st.metric("Treatment Areas", treatment_count)
    st.metric("Control Areas", control_count)


# Handle map clicks
# Capture drawn polygons
if map_data and map_data.get('last_active_drawing') and village_name:
    drawing = map_data['last_active_drawing']
    
    # Store the pending annotation in session state (don't save yet)
    st.session_state['pending_annotation'] = {
        'village_name': village_name,
        'village_type': village_type,
        'is_treatment': is_treatment,
        'ward_name': selected_ward,
        'geometry': drawing['geometry'],
        'timestamp': datetime.now().isoformat(),
    }
    
    st.info(f"✏️ Polygon drawn for **{village_name}** - Click 'Save to Database' below to confirm")

# Show save button if there's a pending annotation
if 'pending_annotation' in st.session_state and st.session_state['pending_annotation']:
    st.markdown("---")
    st.subheader("💾 Pending Annotation")
    
    col_preview, col_actions = st.columns([2, 1])
    
    with col_preview:
        pending = st.session_state['pending_annotation']
        st.write(f"**Village:** {pending['village_name']}")
        st.write(f"**Ward:** {pending['ward_name']}")
        st.write(f"**Type:** {pending['village_type']}")
    
    with col_actions:
        # Check if already mapped (only when user tries to save)
        already_mapped = False
        if sheets_available:
            # Check in current session state first (no API call)
            already_mapped = any(
                ann.get('village_name') == pending['village_name'] and 
                ann.get('ward_name') == pending['ward_name'] 
                for ann in st.session_state.annotations
            )
        
        if already_mapped:
            st.warning("⚠️ Already mapped!")
            if st.button("🗑️ Clear Pending", type="secondary", use_container_width=True):
                del st.session_state['pending_annotation']
                st.rerun()
        else:
            if st.button("💾 Save to Database", type="primary", use_container_width=True):
                if sheets_available:
                    success, message = save_annotation_to_sheet(pending)
                    if success:
                        # Reload from sheet to ensure sync
                        st.session_state.annotations = load_annotations_from_sheet()
                        st.success(f"✅ {pending['village_name']} saved successfully!")
                        del st.session_state['pending_annotation']
                        st.rerun()
                    else:
                        st.error(f"❌ Save failed: {message}")
                else:
                    st.session_state.annotations.append(pending)
                    st.success("✅ Saved locally (offline mode)")
                    del st.session_state['pending_annotation']
                    st.rerun()
            
            if st.button("🗑️ Discard", type="secondary", use_container_width=True):
                del st.session_state['pending_annotation']
                st.rerun()
    
    st.markdown("---")

# Manual refresh option
col_refresh, col_spacer = st.columns([1, 3])
with col_refresh:
    if st.button("🔄 Refresh from Database", help="Reload annotations from Google Sheets"):
        if sheets_available:
            st.session_state.annotations = load_annotations_from_sheet()
            st.success("✅ Refreshed from database")
            st.rerun()
        else:
            st.warning("⚠️ Offline mode - no database to refresh from")

st.markdown("---")


# Display current annotations
st.subheader(f"Current Annotations ({len(st.session_state.annotations)})")

if st.session_state.annotations:
    # Display mapped villages with delete buttons
    st.write("### Mapped Villages")
    for idx, ann in enumerate(st.session_state.annotations):
        col_info, col_delete = st.columns([4, 1])
        
        with col_info:
            village_name = ann.get('village_name', 'Unknown')
            village_type = ann.get('village_type', 'Unknown')
            ward_name = ann.get('ward_name', 'Unknown')
            timestamp = ann.get('timestamp', 'Unknown')
            
            # Color code based on type
            if village_type == 'Treatment':
                st.markdown(f"🔴 **{village_name}** ({village_type}) in {ward_name}")
            else:
                st.markdown(f"🔵 **{village_name}** ({village_type}) in {ward_name}")
            st.caption(f"Mapped at: {timestamp[:19] if len(timestamp) > 19 else timestamp}")
        
        with col_delete:
            if st.button("🗑️", key=f"delete_{idx}", help="Delete this annotation"):
                ann = st.session_state.annotations[idx]
                if sheets_available:
                    if delete_annotation_from_sheet(ann['village_name'], ann['ward_name']):
                        # Reload from sheet to ensure sync
                        st.session_state.annotations = load_annotations_from_sheet()
                        st.rerun()
    st.write("---")
    
    # Export buttons
    col1, col2 = st.columns(2)
    
    with col1:
        # CSV download
        df = pd.DataFrame(st.session_state.annotations)
        csv = df.to_csv(index=False)
        st.download_button(
            label="📊 Export Backup CSV",
            data=csv,
            file_name=f"backup_{datetime.now().strftime('%Y%m%d_%H%M%S')}.csv",
            mime="text/csv",
            help="Backup only - auto-saved to Google Sheets"
        )

    with col2:
        # Map download
        map_html = m._repr_html_()
        st.download_button(
            label="🗺️ Download Map",
            data=map_html,
            file_name=f"village_map_{datetime.now().strftime('%Y%m%d_%H%M%S')}.html",
            mime="text/html"
        )

else:
    st.info("No villages mapped yet. Select a ward and village, then draw a polygon around the settlement!")
# Instructions
with st.expander("📋 Instructions", expanded=False):
    st.markdown("""
    ### Enhanced Annotation Workflow:
    
    1. **Choose satellite imagery** from the sidebar for best village visibility
    2. **Navigate to specific wards** using the dropdown to focus on target areas  
    3. **Reference village lists** in the sidebar to know which settlements to locate
    4. **Select annotation type** to specify what you're marking:
       - **Treatment Village Location**: Actual village settlements receiving intervention
       - **Control Village Location**: Control village settlements
       - **Treatment Ward (Other Areas)**: Other areas within treatment wards
       - **Control Ward (Other Areas)**: Other areas within control wards
    5. **Click on the map** to place annotations
    6. **Download your work** regularly using the CSV/Map buttons
    7. **Resume work** by uploading your CSV file
    
    ### Visual Guide:
    - **Red grid cells/markers**: Treatment areas
    - **Blue grid cells/markers**: Control areas  
    - **Yellow dashed lines**: Ward boundaries
    - **Satellite imagery**: Use for identifying actual village settlements
    """)<|MERGE_RESOLUTION|>--- conflicted
+++ resolved
@@ -1,3 +1,4 @@
+#imports
 import streamlit as st
 import pandas as pd
 import folium
@@ -267,20 +268,12 @@
             center_lat = (bounds[1] + bounds[3]) / 2
             center_lon = (bounds[0] + bounds[2]) / 2
             zoom = 9
-<<<<<<< HEAD
     elif ward_gdf is not None and selected_ward == 'All Treatment Wards':
         # ALL TARGET AREAS - show all treatment and control wards
         bounds = ward_gdf.total_bounds
         center_lat = (bounds[1] + bounds[3]) / 2
         center_lon = (bounds[0] + bounds[2]) / 2
         zoom = 10
-=======
-    elif ward_gdf is not None and selected_ward == 'All Target Areas':
-        bounds = ward_gdf.total_bounds
-        center_lat = (bounds[1] + bounds[3]) / 2
-        center_lon = (bounds[0] + bounds[2]) / 2
-        zoom = 9
->>>>>>> 30398107
     else:
         if st.session_state.annotations:
             lats = [ann['latitude'] for ann in st.session_state.annotations]
@@ -292,12 +285,7 @@
             center_lat = -6.0
             center_lon = 35.0
             zoom = 6
-<<<<<<< HEAD
     # Create base map with no default tiles
-=======
-
-    # Create base map
->>>>>>> 30398107
     m = folium.Map(
         location=[center_lat, center_lon],
         zoom_start=zoom,
